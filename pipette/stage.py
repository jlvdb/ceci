--- conflicted
+++ resolved
@@ -1,12 +1,9 @@
 import parsl
 import pathlib
 import sys
-<<<<<<< HEAD
+
 import cwlgen
-from . import types as dtypes
-=======
 import descformats
->>>>>>> 2108f68c
 
 SERIAL = 'serial'
 MPI_PARALLEL = 'mpi'
@@ -420,10 +417,10 @@
     @classmethod
     def export(cls, all_stages=True):
         """
-        Export a dictionary representation of known stages 
+        Export a dictionary representation of known stages
         (if all==True, the default) or just this stage (all==False).
 
-        
+
         """
 
     @classmethod
