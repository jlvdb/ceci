--- conflicted
+++ resolved
@@ -124,29 +124,12 @@
     def __init__(self):
         self._tag_to_type = {}
         self._path_to_tag = {}
-<<<<<<< HEAD
-
-    def __getitem__(self, key):
-        return self._tag_to_path[key]
-
-    def __setitem__(self, key, value):
-        self._tag_to_path[key] = value
-        self._path_to_tag[value] = key
-
-    def __contains__(self, key):
-        return key in self._tag_to_path
-
-    def todict(self):
-        return self._tag_to_path
-    
-=======
         dict.__init__(self)
 
     def __setitem__(self, tag, path):
         dict.__setitem__(self, tag, path)
         self._path_to_tag[path] = tag
         
->>>>>>> 3040716c
     def insert(self, tag, path=None, ftype=None):
         if path is not None:
             self[tag] = path
