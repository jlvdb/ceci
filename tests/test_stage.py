--- conflicted
+++ resolved
@@ -1,13 +1,8 @@
 from ceci.stage import PipelineStage
-<<<<<<< HEAD
 from ceci_example.types import HDFFile
-import pytest
 import numpy as np
-
-=======
 from ceci.errors import *
 import pytest
->>>>>>> 6f7d9c95
 # TODO: test MPI facilities properly with:
 # https://github.com/rmjarvis/TreeCorr/blob/releases/4.1/tests/mock_mpi.py
 
